--- conflicted
+++ resolved
@@ -22,13 +22,8 @@
     "dev": "run(){ yarn build:envoy && nodemon --watch src -e ts src/examples/${1:-basic}/index.ts; }; run"
   },
   "dependencies": {
-<<<<<<< HEAD
     "cross-fetch": "^3.1.5",
-    "evt": "^1.10.2",
-=======
     "evt": "^2.4.10",
-    "node-fetch": "^2.0.0",
->>>>>>> eb09e467
     "superjson": "^1.9.1",
     "uuid": "^9.0.0",
     "ws": "^8.4.1",
