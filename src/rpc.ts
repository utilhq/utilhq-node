--- conflicted
+++ resolved
@@ -99,18 +99,13 @@
 export function createDuplexRPCClient<
   CallerSchema extends MethodDef,
   ResponderSchema extends MethodDef
-<<<<<<< HEAD
->(props: {
-  communicator: Communicator
-=======
 >({
-  communicator,
+  communicator: initialCommunicator,
   canCall,
   canRespondTo,
   handlers,
 }: {
   communicator: ISocket
->>>>>>> 7de0b665
   canCall: CallerSchema
   canRespondTo: ResponderSchema
   handlers: {
@@ -119,16 +114,15 @@
     ) => Promise<z.infer<ResponderSchema[Property]['returns']>>
   }
 }) {
-  const { canCall, canRespondTo, handlers } = props
   const pendingCalls = new Map<string, OnReplyFn>()
-  let communicator = props.communicator
+  let communicator = initialCommunicator
 
   function setCommunicator(newCommunicator: Communicator) {
     communicator = newCommunicator
-    communicator.on('message', onmessage)
-  }
-
-  setCommunicator(props.communicator)
+    communicator.onMessage.attach(onmessage)
+  }
+
+  setCommunicator(initialCommunicator)
 
   function handleReceivedResponse(parsed: DuplexMessage) {
     const onReplyFn = pendingCalls.get(parsed.id)
@@ -166,11 +160,7 @@
     return
   }
 
-<<<<<<< HEAD
   function onmessage(data: unknown) {
-=======
-  communicator.onMessage.attach(data => {
->>>>>>> 7de0b665
     const txt = data as string
     const inputParsed = DUPLEX_MESSAGE_SCHEMA.parse(JSON.parse(txt))
 
