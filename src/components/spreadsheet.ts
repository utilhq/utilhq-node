--- conflicted
+++ resolved
@@ -18,38 +18,11 @@
       ...props,
     })
 
-<<<<<<< HEAD
-    const _output: {
-      [key in keyof Columns]: z.infer<typeof COLUMN_DEFS[Columns[key]]>
-    }[] = []
-
-    return {
-      groupable: true,
-      component: c,
-      _output,
-      then(
-        resolve: (
-          input: {
-            [key in keyof Columns]: z.infer<typeof COLUMN_DEFS[Columns[key]]>
-          }[]
-        ) => void
-      ) {
-        renderer([c]).then(([result]) => {
-          resolve(
-            result as {
-              [key in keyof Columns]: z.infer<typeof COLUMN_DEFS[Columns[key]]>
-            }[]
-          )
-        })
-      },
-    }
-=======
     return constructor(c) as IOPromise<
       'INPUT_SPREADSHEET',
       {
         [key in keyof Columns]: z.infer<typeof COLUMN_DEFS[Columns[key]]>
       }[]
     >
->>>>>>> a401588b
   }
 }