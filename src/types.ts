--- conflicted
+++ resolved
@@ -11,13 +11,10 @@
   T_IO_DISPLAY_METHOD_NAMES,
   T_IO_INPUT_METHOD_NAMES,
   LinkProps,
-<<<<<<< HEAD
   menuItem,
-=======
   ButtonTheme,
   serializableRecord,
   tableColumn,
->>>>>>> 08d58619
 } from './ioSchema'
 import type { HostSchema } from './internalRpcSchema'
 import type { IOClient, IOClientRenderValidator } from './classes/IOClient'
@@ -55,7 +52,6 @@
   }
 }
 
-<<<<<<< HEAD
 export type PageCtx = Pick<
   ActionCtx,
   'user' | 'params' | 'environment' | 'organization'
@@ -65,10 +61,6 @@
   }
 }
 
-export type ActionLogFn = (...args: any[]) => void
-
-=======
->>>>>>> 08d58619
 export type IO = IOClient['io']
 
 export type IntervalActionHandler = (
@@ -188,24 +180,13 @@
   ]
 > = (
   components: Components,
-<<<<<<< HEAD
-  validator?: IOClientRenderValidator<Components>
+  validator?: IOClientRenderValidator<Components>,
+  continueButton?: ButtonConfig
 ) => Promise<{
   [Idx in keyof Components]: Components[Idx] extends AnyIOComponent
     ? z.infer<Components[Idx]['schema']['returns']> | undefined
     : Components[Idx]
 }>
-=======
-  validator?: IOClientRenderValidator<Components>,
-  continueButton?: ButtonConfig
-) => Promise<
-  {
-    [Idx in keyof Components]: Components[Idx] extends AnyIOComponent
-      ? z.infer<Components[Idx]['schema']['returns']> | undefined
-      : Components[Idx]
-  }
->
->>>>>>> 08d58619
 
 export type IORenderSender = (ioToRender: T_IO_RENDER_INPUT) => Promise<void>
 
@@ -302,7 +283,6 @@
   ) => Promise<T_IO_PROPS<MethodName>>
 }
 
-<<<<<<< HEAD
 export type InternalMenuItem = z.input<typeof menuItem>
 export type MenuItem = InternalMenuItem
 // | {
@@ -311,7 +291,7 @@
 //     action: IntervalActionHandler
 //     disabled?: boolean
 //   }
-=======
+
 export type ButtonConfig = {
   label?: string
   theme?: ButtonTheme
@@ -336,5 +316,4 @@
 export interface TableColumn<Row> extends z.input<typeof tableColumn> {
   label: string
   renderCell: (row: Row) => TableColumnResult
-}
->>>>>>> 08d58619
+}