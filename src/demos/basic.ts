--- conflicted
+++ resolved
@@ -85,14 +85,13 @@
       console.log(r)
     },
     'Update email for user': editEmailForUser,
-<<<<<<< HEAD
     'Enter email body': async io => {
       const body = await io.input.richText('Enter email body', {
         helpText: 'This will be sent to the user.',
       })
 
       console.log(body)
-=======
+    },
     'Import users': async io => {
       const records = await io.experimental.spreadsheet(
         'Select users to import',
@@ -114,7 +113,6 @@
           return `Added ${name}!`
         }
       )
->>>>>>> 75da7e1e
     },
     'Display returns automatically': async io => {
       await io.renderGroup([
