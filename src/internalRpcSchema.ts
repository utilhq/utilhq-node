--- conflicted
+++ resolved
@@ -577,11 +577,7 @@
       transactionId: z.string(),
       clientId: z.string().optional(),
 
-<<<<<<< HEAD
-      postponeCompleteCleanup: z.boolean().optional(),
-=======
       displayResolvesImmediately: z.boolean().optional(),
->>>>>>> 82daedb9
 
       // Actually slug, for backward compatibility
       // TODO: Remove breaking release, superfluous with slug below
