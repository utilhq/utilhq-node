import { z } from 'zod'

export const IO_RENDER = z.object({
  id: z.string(),
  inputGroupKey: z.string(),
  toRender: z.array(
    z.object({
      methodName: z.string(),
      label: z.string(),
      props: z.any(),
      propsMeta: z.any().optional(),
      isStateful: z.boolean().optional().default(false),
      isOptional: z.boolean().optional().default(false),
      validationErrorMessage: z.string().optional(),
    })
  ),
  validationErrorMessage: z.string().optional(),
  kind: z.literal('RENDER'),
})

export const IO_RESPONSE = z.object({
  id: z.string(),
  inputGroupKey: z.string().optional(),
  transactionId: z.string(),
  kind: z.union([
    z.literal('RETURN'),
    z.literal('SET_STATE'),
    z.literal('CANCELED'),
  ]),
  values: z.array(z.any()),
  valuesMeta: z.any().optional(),
})

export type T_IO_RENDER = z.infer<typeof IO_RENDER>
export type T_IO_RENDER_INPUT = z.input<typeof IO_RENDER>
export type T_IO_RESPONSE = z.infer<typeof IO_RESPONSE>
export type T_IO_RESPONSE_KIND = T_IO_RESPONSE['kind']

export const typeValue = z.enum([
  'string',
  'string?',
  'number',
  'number?',
  'boolean',
  'boolean?',
])
export type TypeValue = z.infer<typeof typeValue>

export const primitiveValue = z.union([
  z.string(),
  z.number(),
  z.boolean(),
  z.date(),
])

const objectLiteralSchema = primitiveValue.nullish()

type Literal = boolean | null | number | string | Date | undefined
// `object` is workaround for https://github.com/microsoft/TypeScript/issues/15300
type KeyValue = Literal | { [key: string]: KeyValue } | KeyValue[] | object

export const labelValue = z
  .object({
    label: primitiveValue,
    value: primitiveValue,
  })
  .passthrough()

export type LabelValue = z.infer<typeof labelValue>

export const richSelectOption = z
  .object({
    label: primitiveValue,
    value: primitiveValue,
    description: z.string().nullish(),
    imageUrl: z.string().nullish(),
  })
  .passthrough()

export type RichSelectOption = z.infer<typeof richSelectOption>

const keyValueObject: z.ZodSchema<KeyValue> = z.lazy(() =>
  z.union([
    objectLiteralSchema,
    z.record(keyValueObject),
    z.array(keyValueObject),
    // This `any` isn't ideal, but at the end of the day this is going to be
    // passed through `JSON.serialize`, which accepts `any`.
    // Worst case scenario is something will be stringified, which is fine for display anyway.
    z.any(),
  ])
)

export const deserializableSchema = z.union([
  z.string(),
  z.number(),
  z.boolean(),
  z.null(),
  z.undefined(),
])
export type Deserializable = z.infer<typeof deserializableSchema>
export const deserializableRecord = z.record(deserializableSchema)
export type DeserializableRecord = z.infer<typeof deserializableRecord>

export const serializableSchema = deserializableSchema
  .or(z.date())
  .or(z.bigint())

export type Serializable = z.infer<typeof serializableSchema>
export const serializableRecord = z.record(serializableSchema)
export type SerializableRecord = z.infer<typeof serializableRecord>

export const tableRowValue = z.union([
  z.string(),
  z.number(),
  z.boolean(),
  z.null(),
  z.date(),
  z.undefined(),
  z.bigint(),
  z.object({
    label: z.string(),
    value: z
      .union([
        z.string(),
        z.number(),
        z.boolean(),
        z.null(),
        z.date(),
        z.undefined(),
      ])
      .optional(),
    href: z.string().optional(),
    url: z.string().optional(),
    action: z.string().optional(),
    params: serializableRecord.optional(),
  }),
])

export const tableRow = z
  .record(tableRowValue)
  // Allow arbitrary objects/interfaces with specified column mappings.
  // If no columns specified, we'll just serialize any nested objects.
  .or(z.object({}).passthrough())

export const newInternalTableRow = z.object({
  key: z.string(),
  data: tableRow,
})

export const internalTableRow = z.union([newInternalTableRow, tableRow])

export const tableColumn = z.object({
  label: z.string(),
  renderCell: z
    .function()
    .args(z.any())
    .returns(
      z.union([
        z.intersection(
          z.object({
            label: z.union([
              z.string(),
              z.number(),
              z.boolean(),
              z.date(),
              z.null(),
              z.undefined(),
            ]),
            value: z
              .union([
                z.string(),
                z.number(),
                z.boolean(),
                z.null(),
                z.date(),
                z.undefined(),
              ])
              .optional(),
          }),
          z.union([
            z.object({
              url: z.string(),
            }),
            z.object({
              href: z.string(),
            }),
            z.object({
              action: z.string(),
              params: serializableRecord,
            }),
            z.object({}),
          ])
        ),
        z.string(),
        z.number(),
        z.boolean(),
        z.date(),
        z.null(),
        z.undefined(),
      ])
    ),
})

export const internalTableColumn = z.object({
  label: z.string(),
})

export const CURRENCIES = [
  'USD',
  'CAD',
  'EUR',
  'GBP',
  'AUD',
  'CNY',
  'JPY',
] as const
export const currencyCode = z.enum(CURRENCIES)
export type CurrencyCode = z.infer<typeof currencyCode>

export const dateObject = z.object({
  year: z.number(),
  month: z.number(),
  day: z.number(),
})
export type DateObject = z.infer<typeof dateObject>
export const timeObject = z.object({
  hour: z.number(),
  minute: z.number(),
})
export type TimeObject = z.infer<typeof timeObject>
export const dateTimeObject = dateObject.merge(timeObject)
export type DateTimeObject = z.infer<typeof dateTimeObject>

/**
 * Any methods with an `immediate` property defined (at all, not just truthy)
 * will resolve immediately when awaited.
 */
export function resolvesImmediately(methodName: T_IO_METHOD_NAMES): boolean {
  return 'immediate' in ioSchema[methodName]
}

export const ioSchema = {
  INPUT_TEXT: {
    props: z.object({
      helpText: z.optional(z.string()),
      placeholder: z.optional(z.string()),
      defaultValue: z.optional(z.string()),
      multiline: z.optional(z.boolean()),
      lines: z.optional(z.number()),
      minLength: z.optional(z.number().int().positive()),
      maxLength: z.optional(z.number().int().positive()),
      disabled: z.optional(z.boolean().default(false)),
    }),
    state: z.null(),
    returns: z.string(),
  },
  INPUT_EMAIL: {
    props: z.object({
      helpText: z.optional(z.string()),
      placeholder: z.optional(z.string()),
      defaultValue: z.optional(z.string()),
      disabled: z.optional(z.boolean().default(false)),
    }),
    state: z.null(),
    returns: z.string(),
  },
  INPUT_NUMBER: {
    props: z.object({
      min: z.optional(z.number()),
      max: z.optional(z.number()),
      prepend: z.optional(z.string()),
      helpText: z.optional(z.string()),
      placeholder: z.optional(z.string()),
      defaultValue: z.optional(z.number()),
      decimals: z.optional(z.number().positive().int()),
      currency: z.optional(currencyCode),
      disabled: z.optional(z.boolean().default(false)),
    }),
    state: z.null(),
    returns: z.number(),
  },
  INPUT_BOOLEAN: {
    props: z.object({
      helpText: z.optional(z.string()),
      defaultValue: z.boolean().default(false),
      disabled: z.optional(z.boolean().default(false)),
    }),
    state: z.null(),
    returns: z.boolean(),
  },
  INPUT_RICH_TEXT: {
    props: z.object({
      helpText: z.optional(z.string()),
      placeholder: z.optional(z.string()),
      defaultValue: z.optional(z.string()),
      disabled: z.optional(z.boolean().default(false)),
    }),
    state: z.null(),
    returns: z.string(),
  },
  INPUT_DATE: {
    props: z.object({
      helpText: z.optional(z.string()),
      defaultValue: z.optional(dateObject),
      min: z.optional(dateObject),
      max: z.optional(dateObject),
      disabled: z.optional(z.boolean().default(false)),
    }),
    state: z.null(),
    returns: dateObject,
  },
  INPUT_TIME: {
    props: z.object({
      helpText: z.optional(z.string()),
      defaultValue: z.optional(timeObject),
      min: z.optional(timeObject),
      max: z.optional(timeObject),
      disabled: z.optional(z.boolean().default(false)),
    }),
    state: z.null(),
    returns: timeObject,
  },
  INPUT_DATETIME: {
    props: z.object({
      helpText: z.optional(z.string()),
      defaultValue: z.optional(dateTimeObject),
      min: z.optional(dateTimeObject),
      max: z.optional(dateTimeObject),
      disabled: z.optional(z.boolean().default(false)),
    }),
    state: z.null(),
    returns: dateTimeObject,
  },
  INPUT_SPREADSHEET: {
    props: z.object({
      helpText: z.string().optional(),
      defaultValue: z.optional(z.array(deserializableRecord)),
      columns: z.record(typeValue),
    }),
    state: z.null(),
    returns: z.array(deserializableRecord),
  },
  UPLOAD_FILE: {
    props: z.object({
      helpText: z.string().optional(),
      allowedExtensions: z.array(z.string()).optional(),
<<<<<<< HEAD
      uploadUrl: z.string().nullish().optional(),
      downloadUrl: z.string().nullish().optional(),
    }),
    state: z.object({
      name: z.string(),
      type: z.string(),
=======
      disabled: z.optional(z.boolean().default(false)),
>>>>>>> fc6f8204
    }),
    returns: z.object({
      name: z.string(),
      type: z.string(),
      lastModified: z.number(),
      size: z.number(),
      url: z.string(),
    }),
  },
  SEARCH: {
    props: z.object({
      results: z.array(
        z.object({
          value: z.string(),
          label: primitiveValue,
          description: z.string().nullish(),
          imageUrl: z.string().nullish(),
        })
      ),
      placeholder: z.optional(z.string()),
      helpText: z.optional(z.string()),
      disabled: z.optional(z.boolean().default(false)),
    }),
    state: z.object({ queryTerm: z.string() }),
    returns: z.string(),
  },
  CONFIRM: {
    props: z.object({
      helpText: z.optional(z.string()),
    }),
    state: z.null(),
    returns: z.boolean(),
    exclusive: z.literal(true),
  },
  SELECT_TABLE: {
    props: z.object({
      helpText: z.optional(z.string()),
      columns: z.optional(z.array(internalTableColumn)),
      data: z.array(internalTableRow),
      minSelections: z.optional(z.number().int().min(0)),
      maxSelections: z.optional(z.number().positive().int()),
      disabled: z.optional(z.boolean().default(false)),
    }),
    state: z.null(),
    returns: z.array(internalTableRow),
  },
  SELECT_SINGLE: {
    props: z.object({
      options: z.array(richSelectOption),
      helpText: z.optional(z.string()),
      defaultValue: z.optional(richSelectOption),
      searchable: z.optional(z.boolean()),
      disabled: z.optional(z.boolean().default(false)),
    }),
    state: z.object({ queryTerm: z.string() }),
    returns: richSelectOption,
  },
  SELECT_MULTIPLE: {
    props: z.object({
      options: z.array(labelValue),
      helpText: z.optional(z.string()),
      defaultValue: z
        .array(labelValue)
        .default([] as z.infer<typeof labelValue>[]),
      minSelections: z.optional(z.number().int().min(0)),
      maxSelections: z.optional(z.number().positive().int()),
      disabled: z.optional(z.boolean().default(false)),
    }),
    state: z.null(),
    returns: z.array(labelValue),
  },
  DISPLAY_HEADING: {
    props: z.object({}),
    state: z.null(),
    returns: z.null(),
  },
  DISPLAY_MARKDOWN: {
    props: z.object({}),
    state: z.null(),
    returns: z.null(),
  },
  DISPLAY_LINK: {
    props: z.intersection(
      z.object({
        theme: z.enum(['default', 'danger']).default('default'),
      }),
      z.union([
        z.object({
          url: z.string().url(),
        }),
        z.object({
          href: z.string().url(),
        }),
        z.object({
          action: z.string(),
          params: serializableRecord.optional(),
        }),
      ])
    ),
    state: z.null(),
    returns: z.null(),
  },
  DISPLAY_OBJECT: {
    props: z.object({
      data: keyValueObject,
    }),
    state: z.null(),
    returns: z.null(),
  },
  DISPLAY_TABLE: {
    props: z.object({
      helpText: z.optional(z.string()),
      columns: z.optional(z.array(internalTableColumn)),
      data: z.array(internalTableRow),
      orientation: z.enum(['vertical', 'horizontal']).default('horizontal'),
    }),
    state: z.null(),
    returns: z.null(),
  },
  DISPLAY_PROGRESS_STEPS: {
    props: z.object({
      steps: z.object({
        completed: z.number(),
        total: z.number(),
      }),
      currentStep: z.string().optional(),
      subTitle: z.string().optional(),
    }),
    state: z.null(),
    returns: z.null(),
    immediate: z.literal(true),
  },
  DISPLAY_PROGRESS_INDETERMINATE: {
    props: z.object({}),
    state: z.null(),
    returns: z.null(),
    immediate: z.literal(true),
  },
  DISPLAY_PROGRESS_THROUGH_LIST: {
    props: z.object({
      items: z.array(
        z.object({
          label: z.string(),
          isComplete: z.boolean(),
          resultDescription: z.union([z.null(), z.string()]),
        })
      ),
    }),
    state: z.null(),
    returns: z.null(),
  },
}

export type IoMethod = {
  props: z.ZodTypeAny
  state: z.ZodTypeAny
  returns: z.ZodTypeAny
}

export type T_IO_Schema = typeof ioSchema
export type T_IO_METHOD_NAMES = keyof T_IO_Schema

export type T_IO_DISPLAY_METHOD_NAMES =
  | 'DISPLAY_HEADING'
  | 'DISPLAY_MARKDOWN'
  | 'DISPLAY_LINK'
  | 'DISPLAY_OBJECT'
  | 'DISPLAY_TABLE'

export type T_IO_INPUT_METHOD_NAMES = Exclude<
  T_IO_METHOD_NAMES,
  T_IO_DISPLAY_METHOD_NAMES
>

type T_Fields = 'props' | 'state' | 'returns'

// prettier-ignore
export type T_IO_METHOD<
  MN extends T_IO_METHOD_NAMES,
  Field extends T_Fields
> = z.infer<T_IO_Schema[MN][Field]>

// Must use input for props with possible transformations
export type T_IO_PROPS<MN extends T_IO_METHOD_NAMES> = z.input<
  T_IO_Schema[MN]['props']
>

export type T_IO_RETURNS<MN extends T_IO_METHOD_NAMES> = z.infer<
  T_IO_Schema[MN]['returns']
>

export type T_IO_STATE<MN extends T_IO_METHOD_NAMES> = z.infer<
  T_IO_Schema[MN]['state']
>

type JSONPrimitive = string | number | boolean | null

export type RawActionReturnData = Record<string, JSONPrimitive>

export type IOFunctionReturnType =
  | SerializableRecord
  | Serializable[]
  | Serializable
  | undefined

export type ParsedActionReturnDataValue =
  | JSONPrimitive
  | {
      dataKind?: 'link'
      value: string
    }

export type ParsedActionReturnData =
  | Record<string, ParsedActionReturnDataValue>
  | ParsedActionReturnDataValue

export type ActionResultSchema = {
  schemaVersion: 0 | 1
  status: 'SUCCESS' | 'FAILURE'
  data: IOFunctionReturnType | null
  meta?: any
}

export type ParsedActionResultSchema = Omit<ActionResultSchema, 'data'> & {
  data: ParsedActionReturnData | null
}<|MERGE_RESOLUTION|>--- conflicted
+++ resolved
@@ -345,16 +345,13 @@
     props: z.object({
       helpText: z.string().optional(),
       allowedExtensions: z.array(z.string()).optional(),
-<<<<<<< HEAD
       uploadUrl: z.string().nullish().optional(),
       downloadUrl: z.string().nullish().optional(),
+      disabled: z.optional(z.boolean().default(false)),
     }),
     state: z.object({
       name: z.string(),
       type: z.string(),
-=======
-      disabled: z.optional(z.boolean().default(false)),
->>>>>>> fc6f8204
     }),
     returns: z.object({
       name: z.string(),
