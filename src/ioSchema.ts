--- conflicted
+++ resolved
@@ -73,14 +73,13 @@
     state: z.null(),
     returns: z.boolean(),
   },
-<<<<<<< HEAD
   INPUT_RICH_TEXT: {
     props: z.object({
       helpText: z.optional(z.string()),
     }),
     state: z.null(),
     returns: z.string(),
-=======
+  },
   INPUT_SPREADSHEET: {
     props: z.object({
       helpText: z.string().optional(),
@@ -90,7 +89,6 @@
     returns: z.array(
       z.record(z.union([z.string(), z.number(), z.boolean(), z.null()]))
     ),
->>>>>>> 75da7e1e
   },
   SELECT_TABLE: {
     props: z.object({
