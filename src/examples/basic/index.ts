<<<<<<< HEAD
import Interval, { IOError, io, ctx } from '../../index'
=======
import Interval, { IOError } from '../../index'
import { NotificationDeliveryInstruction } from '../../types'
>>>>>>> cc3d17b5
import editEmailForUser from './editEmail'
import { fakeDb, mapToIntervalUser, sleep } from '../utils/helpers'
import { table_basic, table_custom_columns } from './selectFromTable'
import unauthorized from './unauthorized'
import './ghostHost'

const prod = new Interval({
  apiKey: 'live_N47qd1BrOMApNPmVd0BiDZQRLkocfdJKzvt8W6JT5ICemrAN',
  endpoint: 'ws://localhost:3000/websocket',
  actions: {
    ImportUsers: {
      backgroundable: true,
      handler: async io => {
        console.log("I'm a live mode action")
        const name = await io.input.text('Enter the name for a user')
        return { name }
      },
    },
    enter_two_numbers: async io => {
      const num1 = await io.input.number('Enter a number')

      try {
        const num2 = await io.input.number(
          `Enter a second number that's greater than ${num1}`,
          {
            min: num1 + 0.01,
            decimals: 2,
          }
        )

        return { num1, num2 }
      } catch (err) {
        if (err instanceof IOError) {
          // Do some long cleanup work
          await sleep(num1 * 1000)

          return {
            'Cleanup time': `${num1} seconds`,
            'Cleanup completed': new Date(),
          }
        }

        // Other error in host code
        throw new Error('Something bad happened!')
      }
    },
    enter_one_number: async (io, ctx) => {
      ctx.log('Requesting a number')
      const num = await io.input.number('Enter a number')
      ctx.log('Received', num)
      ctx.log('Received 1', num)
      ctx.log('Received 2', num)
      ctx.log('Received 3', num)

      return { num }
    },
    echoParams: async (io, ctx) => {
      ctx.log(ctx.params)
      await io.display.object('Params', {
        data: ctx.params,
      })
      return ctx.params
    },
  },
})

prod.listen()

const interval = new Interval({
  apiKey: 'alex_dev_kcLjzxNFxmGLf0aKtLVhuckt6sziQJtxFOdtM19tBrMUp5mj',
  logLevel: 'debug',
  endpoint: 'ws://localhost:3000/websocket',
  actions: {
    'long-return-string': async io => {
      return {
        date: new Date(),
        url: 'http://chart.apis.google.com/chart?chs=500x500&chma=0,0,100,100&cht=p&chco=FF0000%2CFFFF00%7CFF8000%2C00FF00%7C00FF00%2C0000FF&chd=t%3A122%2C42%2C17%2C10%2C8%2C7%2C7%2C7%2C7%2C6%2C6%2C6%2C6%2C5%2C5&chl=122%7C42%7C17%7C10%7C8%7C7%7C7%7C7%7C7%7C6%7C6%7C6%7C6%7C5%7C5&chdl=android%7Cjava%7Cstack-trace%7Cbroadcastreceiver%7Candroid-ndk%7Cuser-agent%7Candroid-webview%7Cwebview%7Cbackground%7Cmultithreading%7Candroid-source%7Csms%7Cadb%7Csollections%7Cactivity|Chart',
        something:
          'Lorem ipsum dolor sit amet, consectetur adipiscing elit. Sed sit amet quam in lorem sagittis accumsan malesuada nec mauris. Nulla cursus dolor id augue sodales, et consequat elit mattis. Suspendisse nec sollicitudin ex. Pellentesque laoreet nulla nec malesuada consequat. Donec blandit leo id tincidunt tristique. Mauris vehicula metus sed ex bibendum, nec bibendum urna tincidunt. Curabitur porttitor euismod velit sed interdum. Suspendisse at dapibus eros. Vestibulum varius, est vel luctus pellentesque, risus lorem ullamcorper est, a ullamcorper metus dolor eget neque. Donec sit amet nulla tempus, fringilla magna eu, bibendum tortor. Nam pulvinar diam id vehicula posuere. Praesent non turpis et nibh dictum suscipit non nec ante. Phasellus vulputate egestas nisl a dapibus. Duis augue lorem, mattis auctor condimentum a, convallis sed elit. Pellentesque habitant morbi tristique senectus et netus et malesuada fames ac turpis egestas. Pellentesque bibendum, magna vel pharetra fermentum, eros mi vulputate enim, in consectetur est quam quis felis.',
      }
    },
    table_basic,
    table_custom_columns,
    // 'progress-through-long-list': async io => {
    //   const resp = await io.experimental.progressThroughList(
    //     'Here are some items',
    //     ['Dan', 'Alex', 'Jacob'],
    //     async person => {
    //       await sleep(1000)
    //       return `Hi, ${person}!`
    //     }
    //   )
    //
    //   console.log('done!', resp)
    // },
    noInteractiveElements: async io => {
      await io.display.heading('I block :(')
      console.log('done!')
    },
    optional_values: async io => {
      const [name, num, color] = await io.group([
        io.input.text('Your name'),
        io.input.number('Pick a number').optional(),
        io.select
          .single('Your favorite color', {
            options: [
              {
                label: 'Red',
                value: 'red',
              },
              {
                label: 'Blue',
                value: 'blue',
              },
              {
                label: 'Orange',
                value: 'orange',
              },
            ],
          })
          .optional(),
      ])

      return {
        Name: name,
        Number: num ?? 'No number selected',
        'Favorite color': color?.label ?? 'Unknown',
      }
    },
    'unauthorized-error': unauthorized,
    enter_a_number: async io => {
      const num = await io.input.number('Enter a number')

      await io.input.number(
        `Enter a second number that's greater than ${num}`,
        {
          min: num + 1,
        }
      )
    },
    enter_two_numbers: async io => {
      const num1 = await io.input.number('Enter a number')

      const num2 = await io.input.number(
        `Enter a second number that's greater than ${num1}`,
        {
          min: num1 + 0.01,
          decimals: 2,
        }
      )

      return { num1, num2, sum: num1 + num2 }
    },
    logTest: async (io, ctx) => {
      ctx.log(new Date().toUTCString())
      const name = await io.input.text('Your name')
      ctx.log(new Date().toUTCString())
      const email = await io.input.email('Your email')

      ctx.log('Received', { name, email })

      ctx.log('Data types: ', true, null, undefined, [1, 2, 3], {
        a: 1,
        b: '2',
      })

      return { name, email }
    },
    confirmBeforeDelete: async (io, ctx) => {
      const email = await io.input.email('Enter an email address')

      const shouldDelete = await io.confirm(`Delete this user?`, {
        helpText: 'All of their data will be removed.',
      })

      if (!shouldDelete) {
        ctx.log('Canceled by user')
        return
      }

      await sleep(500)
      await sleep(500)
      ctx.log(`Deleted ${Math.floor(Math.random() * 100)} post drafts`)
      await sleep(500)
      ctx.log('Skipped 13 published posts')
      await sleep(1500)
      ctx.log('Deleted 13 comments')

      return { email }
    },
    helloCurrentUser: async (io, ctx) => {
      console.log(ctx.params)

      let heading = `Hello, ${ctx.user.firstName} ${ctx.user.lastName}`

      if (ctx.params.message) {
        heading += ` (Message: ${ctx.params.message})`
      }

      io.display.heading(heading).then(() => {})
    },
    dates: async io => {
      const [date, time, datetime] = await io.group([
        io.experimental.date('Enter a date'),
        io.experimental.time('Enter a time'),
        io.experimental.datetime('Enter a datetime', {
          defaultValue: new Date(),
        }),
        io.input.text('Text input'),
      ])

      await io.display.object('Result', { data: { date, time, datetime } })

      return datetime
    },
    validityTester: async io => {
      await io.group([
        io.input.number('Enter a number'),
        io.input.number('Enter a second number').optional(),
        io.input.text('First name'),
        io.input.text('Last name').optional(),
        io.input.email('Email'),
        io.input.email('Backup email').optional(),
      ])
    },
    optionalCheckboxes: async io => {
      const options = [
        {
          value: 'A',
          label: 'A',
          extraData: 'A',
        },
        {
          value: 'B',
          label: 'B',
          extraData: 'B',
        },
        {
          value: 'C',
          label: 'C',
          extraData: 'C',
        },
      ]

      let r = await io.select.multiple('Select zero or more', {
        options,
      })

      console.log(r)

      r = await io.select.multiple(
        'Modify the selection, selecting between 1 and 2',
        {
          options,
          defaultValue: r,
          minSelections: 1,
          maxSelections: 2,
        }
      )

      console.log(r)
    },
    update_email_for_user: editEmailForUser,
    enter_email_body: async io => {
      const body = await io.input.richText('Enter email body', {
        helpText: 'This will be sent to the user.',
      })

      await io.display.markdown(`
          ## You entered:

          ~~~html
          ${body}
          ~~~
      `)
    },
    ImportUsers: async io => {
      const records = await io.experimental.spreadsheet(
        'Select users to import',
        {
          columns: {
            firstName: 'string',
            lastName: 'string',
            age: 'number?',
            'Is cool': 'boolean',
          },
        }
      )

      // await io.experimental.progressThroughList(
      //   'Importing users...',
      //   records.map(r => `${r.firstName} ${r.lastName}`),
      //   async name => {
      //     await sleep(1000)
      //     return `Added ${name}!`
      //   }
      // )

      console.log(records)
    },
    'Display-Does-Not-Return-Automatically': async io => {
      await io.group([
        io.display.markdown(`
          After you press continue, a long running task will start.
        `),
        io.input.text('Your name'),
      ])

      console.log(1)

      await io.display.heading('Blocking until you press continue')

      await sleep(2000)

      io.display
        .markdown(`Can still hack immedate returns with \`.then()\``)
        .then(() => {})

      await sleep(2000)

      io.display.markdown('See!').then(() => {})

      console.log(2)

      await sleep(2000)
      console.log('Done!')
    },
    Render_markdown: async io => {
      await io.group([
        io.display.markdown(`
          ## User data deletion
          **Warning:** this _will_ erase user data.
          You can read more about this [here](https://google.com).
        `),
        io.select.multiple('Erase user data', {
          options: [
            {
              label: 'Erase',
              value: 'erase',
            },
          ],
        }),
      ])
    },
    Render_object: async io => {
      await io.group([
        io.display.object('User', {
          data: {
            name: 'Interval',
            action: { isTrue: true, createdAt: new Date() },
          },
        }),
        io.select.multiple('Continue?', {
          options: [
            {
              label: 'Continue',
              value: 'Continue',
            },
          ],
        }),
      ])
    },
    Progress_steps: async (io, ctx) => {
      await ctx.loading.start({ label: 'Fetching users...' })

      await sleep(1000)

      const users = await fakeDb
        .find('')
        .then(res => res.map(mapToIntervalUser))

      await io.display.heading('Press continue when ready')

      await ctx.loading.start({
        label: 'Exporting users',
        description: "We're exporting all users. This may take a while.",
        itemsInQueue: users.length,
      })
      for (const _ of users) {
        await sleep(1000)
        await ctx.loading.completeOne()
      }

      await ctx.loading.start({ label: 'Finishing up...' })

      await sleep(1000)
    },
    echoParams: async (io, ctx) => {
      ctx.log(ctx.params)
      await io.display.object('Params', {
        data: ctx.params,
      })
      return ctx.params
    },
    invalid_props: async io => {
      await io.select.single('This is broken', {
        options: [
          { label: 'Works', value: 'works' },
          // @ts-expect-error
          { label: "Doesn't" },
        ],
      })
    },
    error: async io => {
      class CustomError extends Error {
        name = 'CustomError'
      }

      const errors = [
        new Error('This is a regular error'),
        new TypeError('This is a type error.'),
        new CustomError('This is a custom error!'),
      ]

      const selected = await io.select.single('Select an error', {
        options: errors.map((e, i) => ({ label: e.name, value: i.toString() })),
      })

      throw errors[Number(selected.value)]
    },
    money: async io => {
      const [usd, eur, jpy] = await io.group([
        io.input.number('United States Dollar', {
          min: 10,
          currency: 'USD',
        }),
        io.input.number('Euro', {
          currency: 'EUR',
        }),
        io.input.number('Japanese yen', {
          currency: 'JPY',
          decimals: 3,
        }),
      ])

      return { usd, eur, jpy }
    },
    actionLinks: async io => {
      await io.group([
        io.display.table('In a table!', {
          data: [
            { slug: undefined },
            { slug: 'noInteractiveElements' },
            {
              slug: 'helloCurrentUser',
              params: { message: 'Hi from a table!' },
            },
          ],
          columns: [
            {
              label: 'Action slug',
              renderCell: row => row.slug,
            },
            {
              label: 'Link',
              renderCell: row => ({
                label: row.slug ?? '(undefined)',
                action: row.slug,
                params: row.params,
              }),
            },
          ],
        }),
        io.display.link('External link', {
          href: 'https://example.com',
        }),
        io.display.link('Action link', {
          action: 'helloCurrentUser',
          params: {
            message: 'From a button!',
          },
        }),
      ])
    },
<<<<<<< HEAD
    globalIO: async () => {
      await io.display.markdown(`Hello from \`${ctx.action.slug}!\``)
=======
    notifications: async (io, ctx) => {
      let deliveries: NotificationDeliveryInstruction[] = []

      while (true) {
        const [_heading, to, method, moreDeliveries] = await io.group([
          io.display.heading("Let's send a notification"),
          io.input.text('to'),
          io.select
            .single('method', {
              options: [
                { label: 'SLACK', value: 'SLACK' },
                { label: 'EMAIL', value: 'EMAIL' },
              ],
            })
            .optional(),
          io.input.boolean('Send to another destination?'),
        ])
        deliveries.push({
          to,
          method: method?.value as 'SLACK' | 'EMAIL' | undefined,
        })
        ctx.log('Current delivery array:', deliveries)

        if (!moreDeliveries) break
      }

      const [message, title] = await io.group([
        io.input.text('What message would you like to send?'),
        io.input
          .text('Optionally provide a title', {
            helpText: 'This will otherwise default to the name of the action',
          })
          .optional(),
      ])

      await ctx.notify({
        message,
        title,
        delivery: deliveries,
      })

      return { message: 'OK, notified!' }
>>>>>>> cc3d17b5
    },
  },
})

interval.listen()<|MERGE_RESOLUTION|>--- conflicted
+++ resolved
@@ -1,9 +1,5 @@
-<<<<<<< HEAD
 import Interval, { IOError, io, ctx } from '../../index'
-=======
-import Interval, { IOError } from '../../index'
 import { NotificationDeliveryInstruction } from '../../types'
->>>>>>> cc3d17b5
 import editEmailForUser from './editEmail'
 import { fakeDb, mapToIntervalUser, sleep } from '../utils/helpers'
 import { table_basic, table_custom_columns } from './selectFromTable'
@@ -478,10 +474,9 @@
         }),
       ])
     },
-<<<<<<< HEAD
     globalIO: async () => {
       await io.display.markdown(`Hello from \`${ctx.action.slug}!\``)
-=======
+    },
     notifications: async (io, ctx) => {
       let deliveries: NotificationDeliveryInstruction[] = []
 
@@ -524,7 +519,6 @@
       })
 
       return { message: 'OK, notified!' }
->>>>>>> cc3d17b5
     },
   },
 })
