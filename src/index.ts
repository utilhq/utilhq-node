--- conflicted
+++ resolved
@@ -31,11 +31,8 @@
   ActionLogFn,
   IO,
   IntervalActionHandler,
-<<<<<<< HEAD
+  IntervalActionDefinition,
   IntervalActionStore,
-=======
-  IntervalActionDefinition,
->>>>>>> cc3d17b5
 } from './types'
 import TransactionLoadingState from './classes/TransactionLoadingState'
 import localConfig from './localConfig'
@@ -76,7 +73,6 @@
   }
 }
 
-<<<<<<< HEAD
 const actionLocalStorage = new AsyncLocalStorage<IntervalActionStore>()
 
 export function getActionStore(): IntervalActionStore {
@@ -98,7 +94,7 @@
   get input() { return getActionStore().io.input },
   get select() { return getActionStore().io.select },
   get display() { return getActionStore().io.display },
-  get experimental() { return getActionStore().io.experimental }
+  get experimental() { return getActionStore().io.experimental },
 }
 
 // prettier-ignore
@@ -110,7 +106,9 @@
   get log() { return getActionStore().ctx.log },
   get organization() { return getActionStore().ctx.organization },
   get action() { return getActionStore().ctx.action },
-=======
+  get notify() { return getActionStore().ctx.notify },
+}
+
 function getHttpEndpoint(wsEndpoint: string) {
   const url = new URL(wsEndpoint)
   url.protocol = url.protocol.replace('ws', 'http')
@@ -118,7 +116,6 @@
   const str = url.toString()
 
   return str.endsWith('/') ? str.slice(0, -1) : str
->>>>>>> cc3d17b5
 }
 
 export default class Interval {
@@ -518,16 +515,10 @@
             }),
           }
 
-<<<<<<< HEAD
           const { io } = client
-=======
-          actionHandler(client.io, ctx)
-            .then(res => {
-              // Allow actions to return data even after being canceled
->>>>>>> cc3d17b5
 
           actionLocalStorage.run({ io, ctx }, () => {
-            fn(client.io, ctx)
+            actionHandler(client.io, ctx)
               .then(res => {
                 // Allow actions to return data even after being canceled
 
