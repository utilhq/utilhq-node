import { z } from 'zod'
import type { IncomingMessage, ServerResponse } from 'http'
import fetch from 'node-fetch'
<<<<<<< HEAD
import * as superjson from 'superjson'
import { AsyncLocalStorage } from 'async_hooks'
import ISocket, { TimeoutError } from './classes/ISocket'
import { DuplexRPCClient } from './classes/DuplexRPCClient'
=======
>>>>>>> f64aff3a
import IOError from './classes/IOError'
import Logger from './classes/Logger'
import {
  ENQUEUE_ACTION,
  DEQUEUE_ACTION,
  NOTIFY,
  ActionEnvironment,
  DECLARE_HOST,
} from './internalRpcSchema'
<<<<<<< HEAD
import {
  ActionResultSchema,
  IO_RESPONSE,
  T_IO_RESPONSE,
  SerializableRecord,
  IOFunctionReturnType,
} from './ioSchema'
import { IOClient } from './classes/IOClient'
=======
import { SerializableRecord } from './ioSchema'
>>>>>>> f64aff3a
import * as pkg from '../package.json'
import type {
  ActionCtx,
  ActionLogFn,
  IO,
  IntervalActionHandler,
  IntervalActionDefinition,
  IntervalActionStore,
  NotifyConfig,
} from './types'
<<<<<<< HEAD
import TransactionLoadingState from './classes/TransactionLoadingState'
import localConfig from './localConfig'
import { detectPackageManager, getInstallCommand } from './utils/packageManager'
import { JSONValue } from 'superjson/dist/types'

const CHANGELOG_URL = 'https://interval.com/changelog'
=======
import IntervalClient, {
  DEFAULT_WEBSOCKET_ENDPOINT,
  getHttpEndpoint,
  actionLocalStorage,
} from './classes/IntervalClient'
import {
  getRequestBody,
  HttpRequestBody,
  LambdaRequestPayload,
  LambdaResponse,
} from './utils/http'
>>>>>>> f64aff3a

export type {
  ActionCtx,
  ActionLogFn,
  IO,
  IntervalActionHandler,
  IntervalActionStore,
}

export interface InternalConfig {
  apiKey?: string
  actions?: Record<string, IntervalActionDefinition>
  endpoint?: string
  logLevel?: 'prod' | 'debug'
  retryIntervalMs?: number
  pingIntervalMs?: number
  closeUnresponsiveConnectionTimeoutMs?: number
}

export interface QueuedAction {
  id: string
  assignee?: string
  params?: SerializableRecord
}

export class IntervalError extends Error {
  constructor(message: string) {
    super(message)
  }
}

export function getActionStore(): IntervalActionStore {
  const store = actionLocalStorage.getStore()
  if (!store) {
    throw new IntervalError(
      'Global io and ctx objects can only be used inside an IntervalActionHandler'
    )
  }

  return store
}

// prettier-ignore
export const io: IO = {
  get group() { return getActionStore().io.group },
  get confirm() { return getActionStore().io.confirm },
  get search() { return getActionStore().io.search },
  get input() { return getActionStore().io.input },
  get select() { return getActionStore().io.select },
  get display() { return getActionStore().io.display },
  get experimental() { return getActionStore().io.experimental },
}

// prettier-ignore
export const ctx: ActionCtx = {
  get user() { return getActionStore().ctx.user },
  get params() { return getActionStore().ctx.params },
  get environment() { return getActionStore().ctx.environment },
  get loading() { return getActionStore().ctx.loading },
  get log() { return getActionStore().ctx.log },
  get organization() { return getActionStore().ctx.organization },
  get action() { return getActionStore().ctx.action },
  get notify() { return getActionStore().ctx.notify },
}

export default class Interval {
  config: InternalConfig
  #logger: Logger
  #client: IntervalClient | undefined
  #apiKey: string | undefined
  #httpEndpoint: string
  actions: Actions

  organization:
    | {
        name: string
        slug: string
      }
    | undefined
  environment: ActionEnvironment | undefined

  constructor(config: InternalConfig) {
    this.config = config
    this.#apiKey = config.apiKey
    this.#logger = new Logger(config.logLevel)

    this.#httpEndpoint = getHttpEndpoint(
      config.endpoint ?? DEFAULT_WEBSOCKET_ENDPOINT
    )
    this.actions = new Actions(this.#httpEndpoint, this.#logger, this.#apiKey)
  }

  get #log() {
    return this.#logger
  }

  get isConnected(): boolean {
    return this.#client?.isConnected ?? false
  }

  async listen() {
    if (!this.#client) {
      this.#client = new IntervalClient(this, this.config)
    }
    return this.#client.listen()
  }

  close() {
    return this.#client?.close()
  }

  /*
   * Handle a serverless host endpoint request. Receives the deserialized request body object.
   */
  async handleRequest({
    requestId,
    httpHostId,
  }: HttpRequestBody): Promise<boolean> {
    if (requestId) {
      await this.#respondToRequest(requestId)
      return true
    } else if (httpHostId) {
      await this.#declareHost(httpHostId)
      return true
    } else {
      return false
    }
  }

  // A getter that returns a function instead of a method to avoid `this` binding issues.
  get httpRequestHandler() {
    const interval = this

    return async (req: IncomingMessage, res: ServerResponse) => {
      // TODO: Proper headers

      if (req.method === 'GET') {
        return res.writeHead(200).end('OK')
      }

      if (req.method !== 'POST') {
        return res.writeHead(405).end()
      }

      try {
        const body = await getRequestBody(req)
        if (!body || typeof body !== 'object' || Array.isArray(body)) {
          return res.writeHead(400).end()
        }

        const successful = await interval.handleRequest(body)
        return res.writeHead(successful ? 200 : 400).end()
      } catch (err) {
        interval.#log.error('Error in HTTP request handler:', err)
        return res.writeHead(500).end()
      }
    }
  }

  // A getter that returns a function instead of a method to avoid `this` binding issues.
  get lambdaRequestHandler() {
    const interval = this

    return async (event: LambdaRequestPayload) => {
      function makeResponse(
        statusCode: number,
        body?: Record<string, string> | string
      ): LambdaResponse {
        return {
          isBase64Encoded: false,
          statusCode,
          body: body
            ? typeof body === 'string'
              ? body
              : JSON.stringify(body)
            : '',
          headers:
            body && typeof body !== 'string'
              ? {
                  'content-type': 'application/json',
                }
              : {},
        }
      }

      if (event.requestContext.http.method === 'GET') {
        return makeResponse(200)
      }

      if (event.requestContext.http.method !== 'POST') {
        return makeResponse(405)
      }

      try {
        let body: HttpRequestBody | undefined
        if (event.body) {
          try {
            body = JSON.parse(event.body)
          } catch (err) {
            this.#log.error('Failed parsing input body as JSON', event.body)
          }
        }

        if (!body) {
          return makeResponse(400)
        }

        const successful = await interval.handleRequest(body)
        return makeResponse(successful ? 200 : 500)
      } catch (err) {
        this.#log.error('Error in Lambda handler', err)
        return makeResponse(500)
      }
    }
  }

  /**
   * Always creates a new host connection to Interval and uses it only for the single request.
   */
  async #respondToRequest(requestId: string) {
    if (!requestId) {
      throw new Error('Missing request ID')
    }

<<<<<<< HEAD
    const serverRpc = new DuplexRPCClient({
      communicator: this.#ws,
      canCall: wsServerSchema,
      canRespondTo: hostSchema,
      handlers: {
        START_TRANSACTION: async inputs => {
          if (!this.organization) {
            this.#log.error('No organization defined')
            return
          }

          const { actionName: actionSlug, transactionId } = inputs
          const actionDef = this.#actions[actionSlug]
          const actionHandler =
            'handler' in actionDef ? actionDef.handler : actionDef
          this.#log.debug(actionHandler)

          if (!actionHandler) {
            this.#log.debug('No actionHandler called', actionSlug)
            return
          }

          const client = new IOClient({
            logger: this.#logger,
            send: async ioRenderInstruction => {
              const ioCall = JSON.stringify(ioRenderInstruction)
              this.#pendingIOCalls.set(transactionId, ioCall)

              await this.#send('SEND_IO_CALL', {
                transactionId,
                ioCall,
              })

              this.#transactionLoadingStates.delete(transactionId)
            },
          })

          this.#ioResponseHandlers.set(
            transactionId,
            client.onResponse.bind(client)
          )

          // To maintain consistent ordering for logs despite network race conditions
          let logIndex = 0

          let { params, paramsMeta } = inputs

          if (params && paramsMeta) {
            params = superjson.deserialize({
              json: params as JSONValue,
              meta: paramsMeta,
            })
          }

          const ctx: ActionCtx = {
            user: inputs.user,
            // TODO: Remove this when all active SDKs support superjson
            params: deserializeDates(params),
            environment: inputs.environment,
            organization: this.organization,
            action: {
              slug: actionSlug,
            },
            log: (...args) => this.#sendLog(transactionId, logIndex++, ...args),
            notify: async config => {
              await this.notify({
                ...config,
                transactionId: inputs.transactionId,
              })
            },
            loading: new TransactionLoadingState({
              logger: this.#logger,
              send: async loadingState => {
                this.#transactionLoadingStates.set(transactionId, loadingState)
                await this.#send('SEND_LOADING_CALL', {
                  transactionId,
                  ...loadingState,
                })
              },
            }),
          }

          const { io } = client

          actionLocalStorage.run({ io, ctx }, () => {
            actionHandler(client.io, ctx)
              .then(res => {
                // Allow actions to return data even after being canceled

                const { json, meta } = superjson.serialize(res)
                const result: ActionResultSchema = {
                  schemaVersion: TRANSACTION_RESULT_SCHEMA_VERSION,
                  status: 'SUCCESS',
                  data: (json as IOFunctionReturnType) ?? null,
                  meta,
                }

                return result
              })
              .catch(err => {
                // Action did not catch the cancellation error
                if (err instanceof IOError && err.kind === 'CANCELED') throw err

                this.#logger.error(err)

                const result: ActionResultSchema = {
                  schemaVersion: TRANSACTION_RESULT_SCHEMA_VERSION,
                  status: 'FAILURE',
                  data: err.message
                    ? { error: err.name, message: err.message }
                    : null,
                }

                return result
              })
              .then((res: ActionResultSchema) => {
                this.#send('MARK_TRANSACTION_COMPLETE', {
                  transactionId,
                  result: JSON.stringify(res),
                })
              })
              .catch(err => {
                if (err instanceof IOError) {
                  switch (err.kind) {
                    case 'CANCELED':
                      this.#log.prod(
                        'Transaction canceled for action',
                        actionSlug
                      )
                      break
                    case 'TRANSACTION_CLOSED':
                      this.#log.prod(
                        'Attempted to make IO call after transaction already closed in action',
                        actionSlug
                      )
                      break
                  }
                } else {
                  this.#log.error('Error sending action response', err)
                }
              })
              .finally(() => {
                this.#pendingIOCalls.delete(transactionId)
                this.#transactionLoadingStates.delete(transactionId)
                this.#ioResponseHandlers.delete(transactionId)
              })
          })

          return
        },
        IO_RESPONSE: async inputs => {
          this.#log.debug('got io response', inputs)
=======
    const client = new IntervalClient(this, this.config)
    const response = await client.respondToRequest(requestId)
>>>>>>> f64aff3a

    client.close()

    return response
  }

  async #declareHost(httpHostId: string) {
    const actions = Object.entries(this.config.actions ?? {}).map(
      ([slug, def]) => ({
        slug,
        ...('handler' in def ? def : {}),
        handler: undefined,
      })
    )
    const slugs = actions.map(a => a.slug)

    if (slugs.length === 0) {
      this.#log.prod('No actions defined, skipping host declaration')
      return
    }

    const body: z.infer<typeof DECLARE_HOST['inputs']> = {
      httpHostId,
      actions,
      sdkName: pkg.name,
      sdkVersion: pkg.version,
    }

    const response = await fetch(`${this.#httpEndpoint}/api/hosts/declare`, {
      method: 'POST',
      headers: {
        'Content-Type': 'application/json',
        Authorization: `Bearer ${this.#apiKey}`,
      },
      body: JSON.stringify(body),
    })
      .then(r => r.json())
      .then(r => DECLARE_HOST.returns.parseAsync(r))
      .catch(err => {
        this.#logger.debug(err)
        throw new IntervalError('Received invalid API response.')
      })

    if (response.type === 'error') {
      throw new IntervalError(
        `There was a problem declaring the host: ${response.message}`
      )
    }

    if (response.sdkAlert) {
      this.#log.handleSdkAlert(response.sdkAlert)
    }

    if (response.invalidSlugs.length > 0) {
      this.#log.warn('[Interval]', '⚠ Invalid slugs detected:\n')

      for (const slug of response.invalidSlugs) {
        this.#log.warn(`  - ${slug}`)
      }

      this.#log.warn(
        '\nAction slugs must contain only letters, numbers, underscores, periods, and hyphens.'
      )

      if (response.invalidSlugs.length === slugs.length) {
        throw new IntervalError('No valid slugs provided')
      }
    }
  }

  async notify(config: NotifyConfig): Promise<void> {
    let body: z.infer<typeof NOTIFY['inputs']>
    try {
      body = NOTIFY.inputs.parse({
        ...config,
        deliveryInstructions: config.delivery,
        createdAt: new Date().toISOString(),
      })
    } catch (err) {
      this.#logger.debug(err)
      throw new IntervalError('Invalid input.')
    }

    if (!config.transactionId && this.environment === 'development') {
      this.#log.prod(
        'Calls to notify() outside of a transaction currently have no effect when Interval is instantiated with a development API key. Please use a live key to send notifications.'
      )
    }

    const response = await fetch(`${this.#httpEndpoint}/api/notify`, {
      method: 'POST',
      headers: {
        'Content-Type': 'application/json',
        Authorization: `Bearer ${this.#apiKey}`,
      },
      body: JSON.stringify(body),
    })
      .then(r => r.json())
      .then(r => NOTIFY.returns.parseAsync(r))
      .catch(err => {
        this.#logger.debug(err)
        throw new IntervalError('Received invalid API response.')
      })

    if (response.type === 'error') {
      throw new IntervalError(
        `There was a problem sending the notification: ${response.message}`
      )
    }
  }
}

/**
 * This is effectively a namespace inside of Interval with a little bit of its own state.
 */
class Actions {
  #logger: Logger
  #apiKey?: string
  #endpoint: string

  constructor(endpoint: string, logger: Logger, apiKey?: string) {
    this.#apiKey = apiKey
    this.#logger = logger
    this.#endpoint = endpoint + '/api/actions'
  }

  #getAddress(path: string): string {
    if (path.startsWith('/')) {
      path = path.substring(1)
    }

    return `${this.#endpoint}/${path}`
  }

  async enqueue(
    slug: string,
    { assignee, params }: Pick<QueuedAction, 'assignee' | 'params'> = {}
  ): Promise<QueuedAction> {
    let body: z.infer<typeof ENQUEUE_ACTION['inputs']>
    try {
      const { json, meta } = params
        ? superjson.serialize(params)
        : { json: undefined, meta: undefined }
      body = ENQUEUE_ACTION.inputs.parse({
        assignee,
        slug,
        params: json,
        paramsMeta: meta,
      })
    } catch (err) {
      this.#logger.debug(err)
      throw new IntervalError('Invalid input.')
    }

    const response = await fetch(this.#getAddress('enqueue'), {
      method: 'POST',
      headers: {
        'Content-Type': 'application/json',
        Authorization: `Bearer ${this.#apiKey}`,
      },
      body: JSON.stringify(body),
    })
      .then(r => r.json())
      .then(r => ENQUEUE_ACTION.returns.parseAsync(r))
      .catch(err => {
        this.#logger.debug(err)
        throw new IntervalError('Received invalid API response.')
      })

    if (response.type === 'error') {
      throw new IntervalError(
        `There was a problem enqueuing the action: ${response.message}`
      )
    }

    return {
      id: response.id,
      assignee,
      params,
    }
  }

  async dequeue(id: string): Promise<QueuedAction> {
    let body: z.infer<typeof DEQUEUE_ACTION['inputs']>
    try {
      body = DEQUEUE_ACTION.inputs.parse({
        id,
      })
    } catch (err) {
      this.#logger.debug(err)
      throw new IntervalError('Invalid input.')
    }

    const response = await fetch(this.#getAddress('dequeue'), {
      method: 'POST',
      headers: {
        'Content-Type': 'application/json',
        Authorization: `Bearer ${this.#apiKey}`,
      },
      body: JSON.stringify(body),
    })
      .then(r => r.json())
      .then(r => DEQUEUE_ACTION.returns.parseAsync(r))
      .catch(err => {
        this.#logger.debug(err)
        throw new IntervalError('Received invalid API response.')
      })

    if (response.type === 'error') {
      throw new IntervalError(
        `There was a problem enqueuing the action: ${response.message}`
      )
    }

    let { type, params, paramsMeta, ...rest } = response

    if (paramsMeta && params) {
      params = superjson.deserialize({ json: params, meta: paramsMeta })
    }

    return {
      ...rest,
      params,
    }
  }
}

export { Interval, IOError }<|MERGE_RESOLUTION|>--- conflicted
+++ resolved
@@ -1,13 +1,7 @@
 import { z } from 'zod'
 import type { IncomingMessage, ServerResponse } from 'http'
 import fetch from 'node-fetch'
-<<<<<<< HEAD
 import * as superjson from 'superjson'
-import { AsyncLocalStorage } from 'async_hooks'
-import ISocket, { TimeoutError } from './classes/ISocket'
-import { DuplexRPCClient } from './classes/DuplexRPCClient'
-=======
->>>>>>> f64aff3a
 import IOError from './classes/IOError'
 import Logger from './classes/Logger'
 import {
@@ -17,18 +11,7 @@
   ActionEnvironment,
   DECLARE_HOST,
 } from './internalRpcSchema'
-<<<<<<< HEAD
-import {
-  ActionResultSchema,
-  IO_RESPONSE,
-  T_IO_RESPONSE,
-  SerializableRecord,
-  IOFunctionReturnType,
-} from './ioSchema'
-import { IOClient } from './classes/IOClient'
-=======
 import { SerializableRecord } from './ioSchema'
->>>>>>> f64aff3a
 import * as pkg from '../package.json'
 import type {
   ActionCtx,
@@ -39,14 +22,6 @@
   IntervalActionStore,
   NotifyConfig,
 } from './types'
-<<<<<<< HEAD
-import TransactionLoadingState from './classes/TransactionLoadingState'
-import localConfig from './localConfig'
-import { detectPackageManager, getInstallCommand } from './utils/packageManager'
-import { JSONValue } from 'superjson/dist/types'
-
-const CHANGELOG_URL = 'https://interval.com/changelog'
-=======
 import IntervalClient, {
   DEFAULT_WEBSOCKET_ENDPOINT,
   getHttpEndpoint,
@@ -58,7 +33,6 @@
   LambdaRequestPayload,
   LambdaResponse,
 } from './utils/http'
->>>>>>> f64aff3a
 
 export type {
   ActionCtx,
@@ -283,163 +257,8 @@
       throw new Error('Missing request ID')
     }
 
-<<<<<<< HEAD
-    const serverRpc = new DuplexRPCClient({
-      communicator: this.#ws,
-      canCall: wsServerSchema,
-      canRespondTo: hostSchema,
-      handlers: {
-        START_TRANSACTION: async inputs => {
-          if (!this.organization) {
-            this.#log.error('No organization defined')
-            return
-          }
-
-          const { actionName: actionSlug, transactionId } = inputs
-          const actionDef = this.#actions[actionSlug]
-          const actionHandler =
-            'handler' in actionDef ? actionDef.handler : actionDef
-          this.#log.debug(actionHandler)
-
-          if (!actionHandler) {
-            this.#log.debug('No actionHandler called', actionSlug)
-            return
-          }
-
-          const client = new IOClient({
-            logger: this.#logger,
-            send: async ioRenderInstruction => {
-              const ioCall = JSON.stringify(ioRenderInstruction)
-              this.#pendingIOCalls.set(transactionId, ioCall)
-
-              await this.#send('SEND_IO_CALL', {
-                transactionId,
-                ioCall,
-              })
-
-              this.#transactionLoadingStates.delete(transactionId)
-            },
-          })
-
-          this.#ioResponseHandlers.set(
-            transactionId,
-            client.onResponse.bind(client)
-          )
-
-          // To maintain consistent ordering for logs despite network race conditions
-          let logIndex = 0
-
-          let { params, paramsMeta } = inputs
-
-          if (params && paramsMeta) {
-            params = superjson.deserialize({
-              json: params as JSONValue,
-              meta: paramsMeta,
-            })
-          }
-
-          const ctx: ActionCtx = {
-            user: inputs.user,
-            // TODO: Remove this when all active SDKs support superjson
-            params: deserializeDates(params),
-            environment: inputs.environment,
-            organization: this.organization,
-            action: {
-              slug: actionSlug,
-            },
-            log: (...args) => this.#sendLog(transactionId, logIndex++, ...args),
-            notify: async config => {
-              await this.notify({
-                ...config,
-                transactionId: inputs.transactionId,
-              })
-            },
-            loading: new TransactionLoadingState({
-              logger: this.#logger,
-              send: async loadingState => {
-                this.#transactionLoadingStates.set(transactionId, loadingState)
-                await this.#send('SEND_LOADING_CALL', {
-                  transactionId,
-                  ...loadingState,
-                })
-              },
-            }),
-          }
-
-          const { io } = client
-
-          actionLocalStorage.run({ io, ctx }, () => {
-            actionHandler(client.io, ctx)
-              .then(res => {
-                // Allow actions to return data even after being canceled
-
-                const { json, meta } = superjson.serialize(res)
-                const result: ActionResultSchema = {
-                  schemaVersion: TRANSACTION_RESULT_SCHEMA_VERSION,
-                  status: 'SUCCESS',
-                  data: (json as IOFunctionReturnType) ?? null,
-                  meta,
-                }
-
-                return result
-              })
-              .catch(err => {
-                // Action did not catch the cancellation error
-                if (err instanceof IOError && err.kind === 'CANCELED') throw err
-
-                this.#logger.error(err)
-
-                const result: ActionResultSchema = {
-                  schemaVersion: TRANSACTION_RESULT_SCHEMA_VERSION,
-                  status: 'FAILURE',
-                  data: err.message
-                    ? { error: err.name, message: err.message }
-                    : null,
-                }
-
-                return result
-              })
-              .then((res: ActionResultSchema) => {
-                this.#send('MARK_TRANSACTION_COMPLETE', {
-                  transactionId,
-                  result: JSON.stringify(res),
-                })
-              })
-              .catch(err => {
-                if (err instanceof IOError) {
-                  switch (err.kind) {
-                    case 'CANCELED':
-                      this.#log.prod(
-                        'Transaction canceled for action',
-                        actionSlug
-                      )
-                      break
-                    case 'TRANSACTION_CLOSED':
-                      this.#log.prod(
-                        'Attempted to make IO call after transaction already closed in action',
-                        actionSlug
-                      )
-                      break
-                  }
-                } else {
-                  this.#log.error('Error sending action response', err)
-                }
-              })
-              .finally(() => {
-                this.#pendingIOCalls.delete(transactionId)
-                this.#transactionLoadingStates.delete(transactionId)
-                this.#ioResponseHandlers.delete(transactionId)
-              })
-          })
-
-          return
-        },
-        IO_RESPONSE: async inputs => {
-          this.#log.debug('got io response', inputs)
-=======
     const client = new IntervalClient(this, this.config)
     const response = await client.respondToRequest(requestId)
->>>>>>> f64aff3a
 
     client.close()
 
