import { z } from 'zod'
import { v4 } from 'uuid'
import { WebSocket } from 'ws'
import fetch from 'node-fetch'
import ISocket, { TimeoutError } from './classes/ISocket'
import { DuplexRPCClient } from './classes/DuplexRPCClient'
import IOError from './classes/IOError'
import Logger from './classes/Logger'
import {
  wsServerSchema,
  hostSchema,
  TRANSACTION_RESULT_SCHEMA_VERSION,
  ENQUEUE_ACTION,
  DEQUEUE_ACTION,
  ActionEnvironment,
  LoadingState,
  CREATE_GHOST_MODE_ACCOUNT,
} from './internalRpcSchema'
import {
  ActionResultSchema,
  IO_RESPONSE,
  T_IO_RESPONSE,
  SerializableRecord,
} from './ioSchema'
import { IOClient } from './classes/IOClient'
import * as pkg from '../package.json'
import { deserializeDates } from './utils/deserialize'
import type {
  ActionCtx,
  ActionLogFn,
  IO,
  IntervalActionHandler,
  IntervalActionDefinition,
} from './types'
import TransactionLoadingState from './classes/TransactionLoadingState'
import localConfig from './localConfig'

export interface InternalConfig {
<<<<<<< HEAD
  apiKey: string
  actions: Record<string, IntervalActionDefinition>
=======
  apiKey?: string
  actions: Record<string, IntervalActionHandler>
>>>>>>> 390601b3
  endpoint?: string
  logLevel?: 'prod' | 'debug'
  retryIntervalMs?: number
  pingIntervalMs?: number
  closeUnresponsiveConnectionTimeoutMs?: number
}

interface SetupConfig {
  instanceId?: string
}

const sleep = (ms: number) => new Promise(resolve => setTimeout(resolve, ms))

export type { ActionCtx, ActionLogFn, IO, IntervalActionHandler }

export interface QueuedAction {
  id: string
  assignee?: string
  params?: SerializableRecord
}

export class IntervalError extends Error {
  constructor(message: string) {
    super(message)
  }
}

function getHttpEndpoint(wsEndpoint: string) {
  const url = new URL(wsEndpoint)
  url.protocol = url.protocol.replace('ws', 'http')
  url.pathname = ''
  const str = url.toString()

  return str.endsWith('/') ? str.slice(0, -1) : str
}

export default class Interval {
<<<<<<< HEAD
  #actions: Record<string, IntervalActionDefinition>
  #apiKey: string
=======
  #actions: Record<string, IntervalActionHandler>
  #ghostOrgId?: string
  #apiKey?: string
>>>>>>> 390601b3
  #endpoint: string = 'wss://intervalkit.com/websocket'
  #httpEndpoint: string
  #logger: Logger
  #retryIntervalMs: number = 3000
  #pingIntervalMs: number = 30_000
  #closeUnresponsiveConnectionTimeoutMs: number = 3 * 60 * 1000 // 3 minutes
  #pingIntervalHandle: NodeJS.Timeout | undefined

  actions: Actions

  organization:
    | {
        name: string
        slug: string
      }
    | undefined
  environment: ActionEnvironment | undefined

  constructor(config: InternalConfig) {
    this.#apiKey = config.apiKey
    this.#actions = config.actions
    this.#logger = new Logger(config.logLevel)

    if (config.endpoint) {
      this.#endpoint = config.endpoint
    }

    this.#httpEndpoint = getHttpEndpoint(this.#endpoint)

    if (config.retryIntervalMs && config.retryIntervalMs > 0) {
      this.#retryIntervalMs = config.retryIntervalMs
    }

    if (config.pingIntervalMs && config.pingIntervalMs > 0) {
      this.#pingIntervalMs = config.pingIntervalMs
    }

    if (
      config.closeUnresponsiveConnectionTimeoutMs &&
      config.closeUnresponsiveConnectionTimeoutMs > 0
    ) {
      this.#closeUnresponsiveConnectionTimeoutMs =
        config.closeUnresponsiveConnectionTimeoutMs
    }

    this.actions = new Actions(this.#httpEndpoint, this.#logger, this.#apiKey)
  }

  get #log() {
    return this.#logger
  }

  #ioResponseHandlers = new Map<string, (value: T_IO_RESPONSE) => void>()
  #pendingIOCalls = new Map<string, string>()
  #transactionLoadingStates = new Map<string, LoadingState>()
  #ws: ISocket | undefined = undefined
  #serverRpc:
    | DuplexRPCClient<typeof wsServerSchema, typeof hostSchema>
    | undefined = undefined
  #isConnected = false

  get isConnected() {
    return this.#isConnected
  }

  async listen() {
    await this.#createSocketConnection()
    this.#createRPCClient()
    await this.#initializeHost()
  }

  /**
   * Resends pending IO calls upon reconnection.
   */
  async #resendPendingIOCalls() {
    if (!this.#isConnected) return

    while (this.#pendingIOCalls.size > 0) {
      await Promise.allSettled(
        Array.from(this.#pendingIOCalls.entries()).map(
          ([transactionId, ioCall]) =>
            this.#send('SEND_IO_CALL', {
              transactionId,
              ioCall,
            })
              .then(() => {
                this.#pendingIOCalls.delete(transactionId)
                this.#transactionLoadingStates.delete(transactionId)
              })
              .catch(async err => {
                if (err instanceof IOError) {
                  this.#logger.error(
                    'Failed resending pending IO call: ',
                    err.kind
                  )

                  if (
                    err.kind === 'CANCELED' ||
                    err.kind === 'TRANSACTION_CLOSED'
                  ) {
                    this.#logger.debug('Aborting resending pending IO call')
                    this.#pendingIOCalls.delete(transactionId)
                    return
                  }
                } else {
                  this.#logger.debug('Failed resending pending IO call:', err)
                }

                this.#logger.debug(
                  `Trying again in ${Math.round(
                    this.#retryIntervalMs / 1000
                  )}s...`
                )
                await sleep(this.#retryIntervalMs)
              })
        )
      )
    }
  }

  /**
   * Resends pending transaction loading states upon reconnection.
   */
  async #resendTransactionLoadingStates() {
    if (!this.#isConnected) return

    while (this.#transactionLoadingStates.size > 0) {
      await Promise.allSettled(
        Array.from(this.#transactionLoadingStates.entries()).map(
          ([transactionId, loadingState]) =>
            this.#send('SEND_LOADING_CALL', {
              transactionId,
              ...loadingState,
            })
              .then(() => {
                this.#transactionLoadingStates.delete(transactionId)
              })
              .catch(async err => {
                if (err instanceof IOError) {
                  this.#logger.error(
                    'Failed resending transaction loading state: ',
                    err.kind
                  )

                  if (
                    err.kind === 'CANCELED' ||
                    err.kind === 'TRANSACTION_CLOSED'
                  ) {
                    this.#logger.debug(
                      'Aborting resending transaction loading state'
                    )
                    this.#pendingIOCalls.delete(transactionId)
                    return
                  }
                } else {
                  this.#logger.debug('Failed resending pending IO call:', err)
                }

                this.#logger.debug(
                  `Trying again in ${Math.round(
                    this.#retryIntervalMs / 1000
                  )}s...`
                )
                await sleep(this.#retryIntervalMs)
              })
        )
      )
    }
  }

  async #findOrCreateGhostModeAccount() {
    let config = await localConfig.get()

    let ghostOrgId = config?.ghostOrgId

    if (!ghostOrgId) {
      const response = await fetch(
        this.#httpEndpoint + '/api/auth/ghost/create',
        {
          method: 'POST',
          headers: {
            'Content-Type': 'application/json',
          },
        }
      )
        .then(r => r.json())
        .then(r => CREATE_GHOST_MODE_ACCOUNT.returns.parseAsync(r))
        .catch(err => {
          this.#log.debug(err)
          throw new IntervalError('Received invalid API response.')
        })

      await localConfig.write({
        ghostOrgId: response.ghostOrgId,
      })

      ghostOrgId = response.ghostOrgId
    }

    return ghostOrgId
  }

  /**
   * Establishes the underlying ISocket connection to Interval.
   */
  async #createSocketConnection(connectConfig?: SetupConfig) {
    const id = connectConfig?.instanceId ?? v4()

    const headers: Record<string, string> = { 'x-instance-id': id }
    if (this.#apiKey) {
      headers['x-api-key'] = this.#apiKey
    } else if (!this.#apiKey) {
      this.#ghostOrgId = await this.#findOrCreateGhostModeAccount()
      headers['x-ghost-org-id'] = this.#ghostOrgId
    }

    const ws = new ISocket(
      new WebSocket(this.#endpoint, {
        headers,
      }),
      { id }
    )

    ws.onClose.attach(async ([code, reason]) => {
      this.#log.prod(
        `❗ Could not connect to Interval (code ${code}). Reason:`,
        reason
      )

      if (this.#pingIntervalHandle) {
        clearInterval(this.#pingIntervalHandle)
        this.#pingIntervalHandle = undefined
      }
      // don't initialize retry process again if already started
      if (!this.#isConnected) return

      this.#log.prod('🔌 Reconnecting...')

      this.#isConnected = false

      while (!this.#isConnected) {
        this.#createSocketConnection({ instanceId: ws.id })
          .then(() => {
            this.#log.prod('⚡ Reconnection successful')
            this.#isConnected = true
            this.#resendPendingIOCalls()
            this.#resendTransactionLoadingStates()
          })
          .catch(() => {
            /* */
          })

        this.#log.prod(
          `Unable to connect. Retrying in ${Math.round(
            this.#retryIntervalMs / 1000
          )}s...`
        )
        await sleep(this.#retryIntervalMs)
      }
    })

    await ws.connect()

    this.#ws = ws
    this.#isConnected = true

    let lastSuccessfulPing = new Date()
    this.#pingIntervalHandle = setInterval(async () => {
      if (!this.#isConnected) {
        if (this.#pingIntervalHandle) {
          clearInterval(this.#pingIntervalHandle)
          this.#pingIntervalHandle = undefined
        }

        return
      }

      try {
        await ws.ping()
        lastSuccessfulPing = new Date()
      } catch (err) {
        this.#logger.warn('Pong not received in time')
        if (!(err instanceof TimeoutError)) {
          this.#logger.error(err)
        }

        if (
          lastSuccessfulPing.getTime() <
          new Date().getTime() - this.#closeUnresponsiveConnectionTimeoutMs
        ) {
          this.#logger.error(
            'No pong received in last three minutes, closing connection to Interval and retrying...'
          )
          if (this.#pingIntervalHandle) {
            clearInterval(this.#pingIntervalHandle)
            this.#pingIntervalHandle = undefined
          }
          ws.close()
        }
      }
    }, this.#pingIntervalMs)

    if (!this.#serverRpc) return

    this.#serverRpc.setCommunicator(ws)

    await this.#initializeHost()
  }

  /**
   * Creates the DuplexRPCClient responsible for sending
   * messages to Interval.
   */
  #createRPCClient() {
    if (!this.#ws) {
      throw new Error('ISocket not initialized')
    }

    const serverRpc = new DuplexRPCClient({
      communicator: this.#ws,
      canCall: wsServerSchema,
      canRespondTo: hostSchema,
      handlers: {
        START_TRANSACTION: async inputs => {
          if (!this.organization) {
            this.#log.error('No organization defined')
            return
          }

          const { actionName: actionSlug, transactionId } = inputs
          const actionDef = this.#actions[actionSlug]
          const actionHandler =
            'handler' in actionDef ? actionDef.handler : actionDef
          this.#log.debug(actionHandler)

          if (!actionHandler) {
            this.#log.debug('No actionHandler called', actionSlug)
            return
          }

          const client = new IOClient({
            logger: this.#logger,
            send: async ioRenderInstruction => {
              const ioCall = JSON.stringify(ioRenderInstruction)
              this.#pendingIOCalls.set(transactionId, ioCall)

              await this.#send('SEND_IO_CALL', {
                transactionId,
                ioCall,
              })

              this.#transactionLoadingStates.delete(transactionId)
            },
          })

          this.#ioResponseHandlers.set(
            transactionId,
            client.onResponse.bind(client)
          )

          // To maintain consistent ordering for logs despite network race conditions
          let logIndex = 0

          const ctx: ActionCtx = {
            user: inputs.user,
            params: deserializeDates(inputs.params),
            environment: inputs.environment,
            organization: this.organization,
            action: {
              slug: actionSlug,
            },
            log: (...args) => this.#sendLog(transactionId, logIndex++, ...args),
            loading: new TransactionLoadingState({
              logger: this.#logger,
              send: async loadingState => {
                this.#transactionLoadingStates.set(transactionId, loadingState)
                await this.#send('SEND_LOADING_CALL', {
                  transactionId,
                  ...loadingState,
                })
              },
            }),
          }

          actionHandler(client.io, ctx)
            .then(res => {
              // Allow actions to return data even after being canceled

              const result: ActionResultSchema = {
                schemaVersion: TRANSACTION_RESULT_SCHEMA_VERSION,
                status: 'SUCCESS',
                data: res || null,
              }

              return result
            })
            .catch(err => {
              // Action did not catch the cancellation error
              if (err instanceof IOError && err.kind === 'CANCELED') throw err

              this.#logger.error(err)

              const result: ActionResultSchema = {
                schemaVersion: TRANSACTION_RESULT_SCHEMA_VERSION,
                status: 'FAILURE',
                data: err.message
                  ? { error: err.name, message: err.message }
                  : null,
              }

              return result
            })
            .then((res: ActionResultSchema) => {
              this.#send('MARK_TRANSACTION_COMPLETE', {
                transactionId,
                result: JSON.stringify(res),
              })
            })
            .catch(err => {
              if (err instanceof IOError) {
                switch (err.kind) {
                  case 'CANCELED':
                    this.#log.prod(
                      'Transaction canceled for action',
                      actionSlug
                    )
                    break
                  case 'TRANSACTION_CLOSED':
                    this.#log.prod(
                      'Attempted to make IO call after transaction already closed in action',
                      actionSlug
                    )
                    break
                }
              }
            })
            .finally(() => {
              this.#pendingIOCalls.delete(transactionId)
              this.#transactionLoadingStates.delete(transactionId)
              this.#ioResponseHandlers.delete(transactionId)
            })

          return
        },
        IO_RESPONSE: async inputs => {
          this.#log.debug('got io response', inputs)

          const ioResp = IO_RESPONSE.parse(JSON.parse(inputs.value))
          const replyHandler = this.#ioResponseHandlers.get(
            ioResp.transactionId
          )

          if (!replyHandler) {
            this.#log.debug('Missing reply handler for', inputs.transactionId)
            return
          }

          replyHandler(ioResp)
        },
      },
    })

    this.#serverRpc = serverRpc
  }

  /**
   * Sends the `INITIALIZE_HOST` RPC call to Interval,
   * declaring the actions that this host is responsible for handling.
   */
  async #initializeHost() {
    if (!this.#serverRpc) {
      throw new Error('serverRpc not initialized')
    }

    if (!this.#ws) {
      throw new Error('ISocket not initialized')
    }

    const actions = Object.entries(this.#actions).map(([slug, def]) => ({
      slug,
      ...('handler' in def ? def : {}),
      handler: undefined,
    }))
    const slugs = Object.keys(this.#actions)

    const loggedIn = await this.#send('INITIALIZE_HOST', {
      apiKey: this.#apiKey,
      actions,
      sdkName: pkg.name,
      sdkVersion: pkg.version,
    })

    if (!loggedIn) throw new Error('The provided API key is not valid')

    if (loggedIn.invalidSlugs.length > 0) {
      this.#log.warn('[Interval]', '⚠ Invalid slugs detected:\n')

      for (const slug of loggedIn.invalidSlugs) {
        this.#log.warn(`  - ${slug}`)
      }

      this.#log.warn(
        '\nAction slugs must contain only letters, numbers, underscores, periods, and hyphens.'
      )

      if (loggedIn.invalidSlugs.length === slugs.length) {
        throw new Error('No valid slugs provided')
      }
    }

    this.organization = loggedIn.organization
    this.environment = loggedIn.environment

    this.#log.prod(
      `🔗 Connected! Access your actions at: ${loggedIn.dashboardUrl}`
    )
    this.#log.debug('Host ID:', this.#ws.id)
  }

  async #send<MethodName extends keyof typeof wsServerSchema>(
    methodName: MethodName,
    inputs: z.input<typeof wsServerSchema[MethodName]['inputs']>
  ) {
    if (!this.#serverRpc) throw new Error('serverRpc not initialized')

    while (true) {
      try {
        return await this.#serverRpc.send(methodName, inputs)
      } catch (err) {
        if (err instanceof TimeoutError) {
          this.#log.debug(
            `RPC call timed out, retrying in ${Math.round(
              this.#retryIntervalMs / 1000
            )}s...`
          )
          this.#log.debug(err)
          sleep(this.#retryIntervalMs)
        } else {
          throw err
        }
      }
    }
  }

  #sendLog(transactionId: string, index: number, ...args: any[]) {
    if (!args.length) return

    let data = args
      .map(arg => {
        if (arg === undefined) return 'undefined'
        if (typeof arg === 'string') return arg
        return JSON.stringify(arg, undefined, 2)
      })
      .join(' ')

    if (data.length > 100_000) {
      data =
        data.slice(0, 100_000) +
        '...' +
        '\n^ Warning: 100k logline character limit reached.\nTo avoid this error, try separating your data into multiple ctx.log() calls.'
    }

    this.#send('SEND_LOG', {
      transactionId,
      data,
      index,
      timestamp: new Date().valueOf(),
    })
  }
}

/**
 * This is effectively a namespace inside of Interval with a little bit of its own state.
 */
class Actions {
  #logger: Logger
  #apiKey?: string
  #endpoint: string

  constructor(endpoint: string, logger: Logger, apiKey?: string) {
    this.#apiKey = apiKey
    this.#logger = logger
    this.#endpoint = endpoint + '/api/actions'
  }

  #getAddress(path: string): string {
    if (path.startsWith('/')) {
      path = path.substring(1)
    }

    return `${this.#endpoint}/${path}`
  }

  async enqueue(
    slug: string,
    config: Pick<QueuedAction, 'assignee' | 'params'> = {}
  ): Promise<QueuedAction> {
    let body: z.infer<typeof ENQUEUE_ACTION['inputs']>
    try {
      body = ENQUEUE_ACTION.inputs.parse({
        ...config,
        slug,
      })
    } catch (err) {
      this.#logger.debug(err)
      throw new IntervalError('Invalid input.')
    }

    const response = await fetch(this.#getAddress('enqueue'), {
      method: 'POST',
      headers: {
        'Content-Type': 'application/json',
        Authorization: `Bearer ${this.#apiKey}`,
      },
      body: JSON.stringify(body),
    })
      .then(r => r.json())
      .then(r => ENQUEUE_ACTION.returns.parseAsync(r))
      .catch(err => {
        this.#logger.debug(err)
        throw new IntervalError('Received invalid API response.')
      })

    if (response.type === 'error') {
      throw new IntervalError(
        `There was a problem enqueuing the action: ${response.message}`
      )
    }

    return {
      id: response.id,
      ...config,
    }
  }

  async dequeue(id: string): Promise<QueuedAction> {
    let body: z.infer<typeof DEQUEUE_ACTION['inputs']>
    try {
      body = DEQUEUE_ACTION.inputs.parse({
        id,
      })
    } catch (err) {
      this.#logger.debug(err)
      throw new IntervalError('Invalid input.')
    }

    const response = await fetch(this.#getAddress('dequeue'), {
      method: 'POST',
      headers: {
        'Content-Type': 'application/json',
        Authorization: `Bearer ${this.#apiKey}`,
      },
      body: JSON.stringify(body),
    })
      .then(r => r.json())
      .then(r => DEQUEUE_ACTION.returns.parseAsync(r))
      .catch(err => {
        this.#logger.debug(err)
        throw new IntervalError('Received invalid API response.')
      })

    if (response.type === 'error') {
      throw new IntervalError(
        `There was a problem enqueuing the action: ${response.message}`
      )
    }

    const { type, ...rest } = response

    return rest
  }
}

export { Interval, IOError }<|MERGE_RESOLUTION|>--- conflicted
+++ resolved
@@ -36,13 +36,8 @@
 import localConfig from './localConfig'
 
 export interface InternalConfig {
-<<<<<<< HEAD
-  apiKey: string
+  apiKey?: string
   actions: Record<string, IntervalActionDefinition>
-=======
-  apiKey?: string
-  actions: Record<string, IntervalActionHandler>
->>>>>>> 390601b3
   endpoint?: string
   logLevel?: 'prod' | 'debug'
   retryIntervalMs?: number
@@ -80,14 +75,9 @@
 }
 
 export default class Interval {
-<<<<<<< HEAD
+  #ghostOrgId: string | undefined
+  #apiKey: string | undefined
   #actions: Record<string, IntervalActionDefinition>
-  #apiKey: string
-=======
-  #actions: Record<string, IntervalActionHandler>
-  #ghostOrgId?: string
-  #apiKey?: string
->>>>>>> 390601b3
   #endpoint: string = 'wss://intervalkit.com/websocket'
   #httpEndpoint: string
   #logger: Logger
