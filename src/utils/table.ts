import {
  tableColumn,
  internalTableColumn,
  tableRow,
  internalTableRow,
} from '../ioSchema'
import { MenuItem } from '../types'
import { z } from 'zod'
<<<<<<< HEAD
=======

export const TABLE_DATA_BUFFER_SIZE = 500
>>>>>>> 08d58619

/**
 * Generates column headers from rows if no columns are provided.
 */
export function columnsBuilder(
  props: {
    columns?: (z.infer<typeof tableColumn> | string)[]
    data: z.infer<typeof tableRow>[]
  },
  logMissingColumn: (column: string) => void
): z.infer<typeof tableColumn>[] {
  const dataColumns = new Set(props.data.flatMap(record => Object.keys(record)))
  if (!props.columns) {
    const labels = Array.from(dataColumns.values())

    return labels.map(label => ({
      label,
      renderCell: row => row[label],
    }))
  }

  return props.columns.map(column => {
    if (typeof column === 'string') {
      if (!dataColumns.has(column)) {
        logMissingColumn(column)
      }

      return {
        label: column,
        renderCell: row => row[column],
      }
    } else {
      return column
    }
  })
}

/**
 * Removes the `render` function from column defs before sending data up to the server.
 */
export function columnsWithoutRender(
  columns: z.infer<typeof tableColumn>[]
): z.infer<typeof internalTableColumn>[] {
  return columns.map(({ renderCell, ...column }) => column)
}

const dateFormatter = new Intl.DateTimeFormat('en-US')

type RenderedTableRow = {
  [key: string]: ReturnType<z.infer<typeof tableColumn>['renderCell']>
}

/**
 * Applies cell renderers to a row.
 */
<<<<<<< HEAD
export function tableRowSerializer<T extends z.infer<typeof tableRow>>(
  idx: number,
  row: T,
  columns: z.infer<typeof tableColumn>[],
  menuBuilder?: (row: T) => MenuItem[]
): z.infer<typeof internalTableRow> {
  const key = idx.toString()
=======
export function tableRowSerializer<T extends z.infer<typeof tableRow>>({
  index,
  row,
  columns,
  menuBuilder,
}: {
  index: number
  row: T
  columns: z.infer<typeof tableColumn>[]
  menuBuilder?: (row: T) => z.infer<typeof menuItem>[]
}): z.infer<typeof internalTableRow> {
  const key = index.toString()
>>>>>>> 08d58619

  const renderedRow: RenderedTableRow = {}
  const filterValues: string[] = []

  for (let i = 0; i < columns.length; i++) {
    const col = columns[i]
    const val = col.renderCell(row) ?? null

    if (!!val && typeof val === 'object' && 'label' in val) {
      if (val.label === undefined) {
        val.label = null
      } else if (val.label) {
        filterValues.push(String(val.label))
      }
    } else if (val instanceof Date) {
      filterValues.push(dateFormatter.format(val))
    } else {
      filterValues.push(String(val))
    }

    renderedRow[i.toString()] = val
  }

  const menu = menuBuilder ? menuBuilder(row) : undefined

  return {
    key,
<<<<<<< HEAD
    data: finalRow,
    menu,
=======
    data: renderedRow,
    filterValue: filterValues.join(' ').toLowerCase(),
    menu: menuBuilder ? menuBuilder(row) : undefined,
>>>>>>> 08d58619
  }
}

type IsomorphicTableRow = {
  data: Record<string, any>
  key: string
  filterValue?: string
}

export function sortRows<T extends IsomorphicTableRow>({
  data,
  column,
  direction,
}: {
  data: T[]
  column: string | null
  direction: 'asc' | 'desc' | null
}): T[] {
  if (column === null || direction === null) {
    return data.sort((a, b) => (Number(a.key) > Number(b.key) ? 1 : -1))
  }

  return data.sort((a, b) => {
    if (column === null) return 0

    const sortA = getSortableValue(direction === 'desc' ? b : a, column) ?? null
    const sortB = getSortableValue(direction === 'desc' ? a : b, column) ?? null

    if (sortA === null) return 1
    if (sortB === null) return -1

    if (typeof sortA === 'string' && typeof sortB === 'string') {
      return sortA.localeCompare(sortB, undefined, { numeric: true })
    }
    if (sortA < sortB) return -1
    if (sortA > sortB) return 1

    return 0
  })
}

function getSortableValue<T extends IsomorphicTableRow>(
  row: T,
  sortByColumn: string
): string | null {
  let sortVal

  if (row !== null && 'data' in row && row.data) {
    if (sortByColumn in row.data) {
      sortVal = (row.data as Record<string, any>)[sortByColumn] ?? null
    }
  }

  if (sortVal && typeof sortVal === 'object') {
    if ('value' in sortVal) {
      return sortVal.value
    }
    if ('label' in sortVal) {
      return sortVal.label
    }
  }

  return sortVal
}

export function filterRows<T extends IsomorphicTableRow>({
  queryTerm,
  data,
}: {
  queryTerm: string
  data: T[]
}): Omit<T, 'filterValue'>[] {
  if (!queryTerm) return data

  return (
    data
      .filter(row => {
        if ('filterValue' in row && typeof row.filterValue === 'string') {
          return row.filterValue.includes(queryTerm.toLowerCase())
        }
        return true
      })
      // filterValue is unnecessary beyond this point
      .map(({ filterValue, ...row }) => row)
  )
}

export function missingColumnMessage(component: string) {
  return (column: string) =>
    `Provided column "${column}" not found in data for ${component}`
}<|MERGE_RESOLUTION|>--- conflicted
+++ resolved
@@ -6,11 +6,8 @@
 } from '../ioSchema'
 import { MenuItem } from '../types'
 import { z } from 'zod'
-<<<<<<< HEAD
-=======
 
 export const TABLE_DATA_BUFFER_SIZE = 500
->>>>>>> 08d58619
 
 /**
  * Generates column headers from rows if no columns are provided.
@@ -66,15 +63,6 @@
 /**
  * Applies cell renderers to a row.
  */
-<<<<<<< HEAD
-export function tableRowSerializer<T extends z.infer<typeof tableRow>>(
-  idx: number,
-  row: T,
-  columns: z.infer<typeof tableColumn>[],
-  menuBuilder?: (row: T) => MenuItem[]
-): z.infer<typeof internalTableRow> {
-  const key = idx.toString()
-=======
 export function tableRowSerializer<T extends z.infer<typeof tableRow>>({
   index,
   row,
@@ -84,10 +72,9 @@
   index: number
   row: T
   columns: z.infer<typeof tableColumn>[]
-  menuBuilder?: (row: T) => z.infer<typeof menuItem>[]
+  menuBuilder?: (row: T) => MenuItem[]
 }): z.infer<typeof internalTableRow> {
   const key = index.toString()
->>>>>>> 08d58619
 
   const renderedRow: RenderedTableRow = {}
   const filterValues: string[] = []
@@ -111,18 +98,11 @@
     renderedRow[i.toString()] = val
   }
 
-  const menu = menuBuilder ? menuBuilder(row) : undefined
-
   return {
     key,
-<<<<<<< HEAD
-    data: finalRow,
-    menu,
-=======
     data: renderedRow,
     filterValue: filterValues.join(' ').toLowerCase(),
     menu: menuBuilder ? menuBuilder(row) : undefined,
->>>>>>> 08d58619
   }
 }
 
