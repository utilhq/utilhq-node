import {
  internalTableColumn,
  tableRow,
  internalTableRow,
} from '../ioSchema'
import { MenuItem } from '../types'
import { z } from 'zod'
import { TableColumn, TableColumnResult } from '../types'
import { bufferToDataUrl } from './image'
import Logger from '../classes/Logger'

export const TABLE_DATA_BUFFER_SIZE = 500

/**
 * Generates column headers from rows if no columns are provided.
 */
export function columnsBuilder<Row extends z.infer<typeof tableRow>>(
  props: {
    columns?: (TableColumn<Row> | string)[]
    data: Row[]
  },
  logMissingColumn: (column: string) => void
): TableColumn<Row>[] {
  const dataColumns = new Set(props.data.flatMap(record => Object.keys(record)))
  if (!props.columns) {
    const labels = Array.from(dataColumns.values())

    return labels.map(label => ({
      label,
      renderCell: row => row[label],
    }))
  }

  return props.columns.map(column => {
    if (typeof column === 'string') {
      if (!dataColumns.has(column)) {
        logMissingColumn(column)
      }

      return {
        label: column,
        renderCell: row => row[column],
      }
    } else {
      return column
    }
  })
}

/**
 * Removes the `render` function from column defs before sending data up to the server.
 */
export function columnsWithoutRender(
  columns: TableColumn<any>[]
): z.infer<typeof internalTableColumn>[] {
  return columns.map(({ renderCell, ...column }) => column)
}

const dateFormatter = new Intl.DateTimeFormat('en-US')

type RenderedTableRow = {
  [key: string]: TableColumnResult
}

/**
 * Applies cell renderers to a row.
 */
export function tableRowSerializer<Row extends z.infer<typeof tableRow>>({
  index,
  row,
  columns,
  menuBuilder,
  logger,
}: {
  index: number
<<<<<<< HEAD
  row: T
  columns: z.infer<typeof tableColumn>[]
  menuBuilder?: (row: T) => MenuItem[]
=======
  row: Row
  columns: TableColumn<Row>[]
  menuBuilder?: (row: Row) => z.infer<typeof menuItem>[]
  logger: Logger
>>>>>>> f30f24dd
}): z.infer<typeof internalTableRow> {
  const key = index.toString()

  const renderedRow: RenderedTableRow = {}
  const filterValues: string[] = []

  for (let i = 0; i < columns.length; i++) {
    const col = columns[i]
    const val = col.renderCell(row) ?? null

    if (val && typeof val === 'object' && 'image' in val) {
      const image = val.image

      if (image) {
        if (image.size) {
          if (!image.width) {
            image.width = image.size
          }

          if (!image.height) {
            image.height = image.size
          }
        }

        if ('buffer' in image) {
          const { buffer, ...rest } = image
          try {
            val.image = {
              ...rest,
              url: bufferToDataUrl(buffer),
            }
          } catch (err) {
            logger.error(err)
            delete val.image
          }
        }
      }
    }

    if (val && typeof val === 'object' && 'label' in val) {
      if (val.label === undefined) {
        val.label = null
      } else if (val.label) {
        filterValues.push(
          val.label instanceof Date
            ? dateFormatter.format(val.label)
            : String(val.label)
        )
      }
    } else if (val instanceof Date) {
      filterValues.push(dateFormatter.format(val))
    } else {
      filterValues.push(String(val))
    }

    renderedRow[i.toString()] = val
  }

  return {
    key,
    data: renderedRow,
    filterValue: filterValues.join(' ').toLowerCase(),
    menu: menuBuilder ? menuBuilder(row) : undefined,
  }
}

type IsomorphicTableRow = {
  data: Record<string, any>
  key: string
  filterValue?: string
}

export function sortRows<T extends IsomorphicTableRow>({
  data,
  column,
  direction,
}: {
  data: T[]
  column: string | null
  direction: 'asc' | 'desc' | null
}): T[] {
  if (column === null || direction === null) {
    return data.sort((a, b) => (Number(a.key) > Number(b.key) ? 1 : -1))
  }

  return data.sort((a, b) => {
    if (column === null) return 0

    const sortA = getSortableValue(direction === 'desc' ? b : a, column) ?? null
    const sortB = getSortableValue(direction === 'desc' ? a : b, column) ?? null

    if (sortA === null) return 1
    if (sortB === null) return -1

    if (typeof sortA === 'string' && typeof sortB === 'string') {
      return sortA.localeCompare(sortB, undefined, { numeric: true })
    }
    if (sortA < sortB) return -1
    if (sortA > sortB) return 1

    return 0
  })
}

function getSortableValue<T extends IsomorphicTableRow>(
  row: T,
  sortByColumn: string
): string | null {
  let sortVal

  if (row !== null && 'data' in row && row.data) {
    if (sortByColumn in row.data) {
      sortVal = (row.data as Record<string, any>)[sortByColumn] ?? null
    }
  }

  if (sortVal && typeof sortVal === 'object') {
    if ('value' in sortVal) {
      return sortVal.value
    }
    if ('label' in sortVal) {
      return sortVal.label
    }
  }

  return sortVal
}

export function filterRows<T extends IsomorphicTableRow>({
  queryTerm,
  data,
}: {
  queryTerm: string
  data: T[]
}): Omit<T, 'filterValue'>[] {
  if (!queryTerm) return data

  return (
    data
      .filter(row => {
        if ('filterValue' in row && typeof row.filterValue === 'string') {
          return row.filterValue.includes(queryTerm.toLowerCase())
        }
        return true
      })
      // filterValue is unnecessary beyond this point
      .map(({ filterValue, ...row }) => row)
  )
}

export function missingColumnMessage(component: string) {
  return (column: string) =>
    `Provided column "${column}" not found in data for ${component}`
}<|MERGE_RESOLUTION|>--- conflicted
+++ resolved
@@ -1,8 +1,4 @@
-import {
-  internalTableColumn,
-  tableRow,
-  internalTableRow,
-} from '../ioSchema'
+import { internalTableColumn, tableRow, internalTableRow } from '../ioSchema'
 import { MenuItem } from '../types'
 import { z } from 'zod'
 import { TableColumn, TableColumnResult } from '../types'
@@ -73,16 +69,10 @@
   logger,
 }: {
   index: number
-<<<<<<< HEAD
-  row: T
-  columns: z.infer<typeof tableColumn>[]
-  menuBuilder?: (row: T) => MenuItem[]
-=======
   row: Row
   columns: TableColumn<Row>[]
-  menuBuilder?: (row: Row) => z.infer<typeof menuItem>[]
+  menuBuilder?: (row: Row) => MenuItem[]
   logger: Logger
->>>>>>> f30f24dd
 }): z.infer<typeof internalTableRow> {
   const key = index.toString()
 
