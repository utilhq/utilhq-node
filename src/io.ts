--- conflicted
+++ resolved
@@ -114,17 +114,9 @@
     ) as unknown as ComponentInstances
 
     type ReturnValues = {
-<<<<<<< HEAD
-      -readonly [Idx in keyof PromiseInstances]: Exclude<
-        // @ts-ignore
-        PromiseInstances[Idx]['_output'],
-        undefined
-      >
-=======
       -readonly [Idx in keyof PromiseInstances]: PromiseInstances[Idx] extends AnyIOPromise
-        ? z.infer<PromiseInstances[Idx]['component']['schema']['returns']>
+        ? Required<PromiseInstances[Idx]['_output']>
         : PromiseInstances[Idx]
->>>>>>> d9d9059a
     }
 
     return renderComponents(componentInstances) as unknown as ReturnValues
