--- conflicted
+++ resolved
@@ -128,13 +128,8 @@
     ) as unknown as Promise<ReturnValues>
   }
 
-<<<<<<< HEAD
-  async function renderGroup<
+  async function group<
     PromiseInstances extends Readonly<[GroupIOPromise, ...GroupIOPromise[]]>,
-=======
-  async function group<
-    PromiseInstances extends Readonly<[AnyIOPromise, ...AnyIOPromise[]]>,
->>>>>>> a46be5fb
     ComponentInstances extends Readonly<
       [AnyComponentType, ...AnyComponentType[]]
     >
